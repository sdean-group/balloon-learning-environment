--- conflicted
+++ resolved
@@ -97,18 +97,11 @@
     best_cost = +np.inf
 
     for _ in range(num_plans):
-<<<<<<< HEAD
         plan = 13 + 9*np.random.rand(1)
         plan = np.full((num_steps, 1), plan)
 
         # plan = generate_fourier_plan(num_steps, 10)
-=======
-        #plan = 13 + 9*np.random.rand(1)
-        #plan = np.full((num_steps, 1), plan)
-
-        plan = generate_fourier_plan(num_steps, 10)
-        
->>>>>>> d1be6775
+
         cost = cost_at(start_time, balloon, plan, wind, atmosphere, waypoint_time_step, integration_time_step)
         if cost < best_cost:
             best_plan = plan
@@ -169,10 +162,7 @@
         self.atmosphere = None
         
         self.plan_size = 240
-<<<<<<< HEAD
         self.num_initializations=50
-=======
->>>>>>> d1be6775
         self.plan = None
         self.i = 0
         self.waypoint_time_step = 3*60 # seconds, Equivalent to time_delta in BalloonArena
@@ -215,13 +205,9 @@
         self.time = observation[0].seconds
         
         # # t, x, y, pressure = observation
-<<<<<<< HEAD
         self.balloon = make_weather_balloon(x, y, pressure, self.time, self.atmosphere, self.waypoint_time_step, self.integration_time_step)
         self.plan, best_cost = make_plan(self.time, self.num_initializations, self.plan_size, self.balloon, self.forecast, self.atmosphere, self.waypoint_time_step, self.integration_time_step)
-=======
-        balloon = make_weather_balloon(x, y, pressure, t, self.atmosphere, self.waypoint_time_step, self.integration_time_step)
-        self.plan, best_cost = make_plan(t, 100, self.plan_size, balloon, self.forecast, self.atmosphere, self.waypoint_time_step, self.integration_time_step)
->>>>>>> d1be6775
+
         for i in range(100):
             dplan = gradient_at(self.time, self.balloon, self.plan, self.forecast, self.atmosphere, self.waypoint_time_step, self.integration_time_step)
             if abs(jnp.linalg.norm(dplan)) < 1e-7:
