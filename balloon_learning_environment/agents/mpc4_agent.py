import scipy.interpolate
from balloon_learning_environment.agents import agent, opd
from balloon_learning_environment.env.balloon.control import AltitudeControlCommand
from balloon_learning_environment.env.balloon.jax_balloon import JaxBalloon, JaxBalloonState
from balloon_learning_environment.env.wind_field import JaxWindField
from balloon_learning_environment.env.balloon.standard_atmosphere import JaxAtmosphere
from balloon_learning_environment.env.balloon import solar
from balloon_learning_environment.utils import jax_utils, spherical_geometry, units
from balloon_learning_environment.models import jax_perciatelli
import s2sphere as s2
import numpy as np
import jax
import jax.numpy as jnp
import scipy
from functools import partial
import datetime as dt
import time
import json
import optax

def inverse_sigmoid(x):
    return jnp.log((x+1)/(1-x))

def sigmoid(x):
    """Returns a sigmoid function with range [-1, 1] instead of [0,1]"""
    return 2 / (1 + jnp.exp(-x)) - 1

def jax_balloon_cost(balloon: JaxBalloon):
<<<<<<< HEAD
    # d = jnp.sqrt((balloon.state.x/1000)**2 + (balloon.state.y/1000)**2)
    # return jnp.exp((d-100)/20)

=======
    # COST FUNCTION SIMILAR TO THAT PRESENT IN 	arXiv:2403.10784, but provided similar 
    # performance. We cannot take advantage of the dropoff term because we have a continuous 
    # cost.
    # d = jnp.sqrt((balloon.state.x/1000)**2 + (balloon.state.y/1000)**2)
    # return jnp.exp((d-100)/20)
    
>>>>>>> 0c3aa7a2
    r_2 = (balloon.state.x/1000)**2 + (balloon.state.y/1000)**2
    
    soc = balloon.state.battery_charge / balloon.state.battery_capacity
    
    battery_cost = 50**2 * (1 -  (1 / (1 + jnp.exp(-100*(soc - 0.1)))))

    return r_2 + battery_cost

#cost function from paper doesnt seem to work well.
"""sgd stats:
seed=0, cumulative_reward=116.58868254285353, time_within_radius=0.071875, out_of_power=False, final_timestep=960)
I0623 17:43:51.871635 110232 eval_lib.py:300] Power safety layer violations: 23
I0623 17:43:51.871635 110232 eval_lib.py:301] Altitude safety layer violations: 0
I0623 17:43:51.871635 110232 eval_lib.py:302] Envelope safety layer violations: 0

"""
def jax_balloon_cost2(balloon: JaxBalloon):
    r_2 = (balloon.state.x/1000)**2 + (balloon.state.y/1000)**2
    
    soc = balloon.state.battery_charge / balloon.state.battery_capacity
    
    denom = 1 + jnp.exp((jnp.sqrt(r_2)/50**2) - 1)

    return (1+ jnp.exp(-1)) * (soc**0.9)/denom

#adapted cost from bellemare paper
def jax_balloon_cost3(balloon: JaxBalloon):
    #test cost 1
    r_2 = (balloon.state.x/1000)**2 + (balloon.state.y/1000)**2
    #minimal if within radius

    # Smooth ramp outside radius
    # penalty_outside = jnp.where(
    #     r_2 > 50**2,
    #     (r_2 - 50**2) ** 2,
    #     0.0
    # )

    # # SOC factor (optional, or tweak as you like)
    # soc = balloon.state.battery_charge / balloon.state.battery_capacity
    # battery_penalty = 1.0 - 1.0 / (1 + jnp.exp(-100.0 * (soc - 0.1)))
    # return penalty_outside + battery_penalty

    #test cost 2
    r_dist = jax.lax.cond(
        r_2 <= 50**2,
        lambda _: 1.0,
        lambda _: 0.4 * jnp.power(2.0, -((r_2 - 2500)/100.0)),
        operand=None
    )
    
    
    soc = balloon.state.battery_charge / balloon.state.battery_capacity

    f_w = 0.95 - 0.3*soc
    return f_w * r_dist
    



class TerminalCost:
    def __call__(self, balloon: JaxBalloon, wind_forecast: JaxWindField):
        pass

class QTerminalCost(TerminalCost):
    def __init__(self, num_wind_layers, distilled_params):
        self.num_wind_layers = num_wind_layers
        self.distilled_params = distilled_params

    def __call__(self, balloon: JaxBalloon, wind_forecast: JaxWindField):
        model = jax_perciatelli.DistilledNetwork()
        feature_vector = jax_perciatelli.jax_construct_feature_vector(balloon, wind_forecast, self.get_input_size(), self.num_wind_layers)
        q_vals = model.apply(self.distilled_params, feature_vector)
        terminal_cost = -(jnp.mean(q_vals)**2) # NOTE: can also test with max(Q_values)
        return terminal_cost
    
    def get_input_size(self):
        return jax_perciatelli.get_distilled_model_input_size(self.num_wind_layers)
    
    def tree_flatten(self): 
        return (self.distilled_params, ), {'num_wind_layers': self.num_wind_layers}

    @classmethod
    def tree_unflatten(cls, aux_data, children): 
        q_func = QTerminalCost(aux_data['num_wind_layers'], children[0])
        return q_func

jax.tree_util.register_pytree_node_class(QTerminalCost)

class NoTerminalCost(TerminalCost):
    def __call__(self, balloon: JaxBalloon, wind_forecast: JaxWindField):
        return 0.0
    
    def tree_flatten(self):
        return (), {}
    
    @classmethod
    def tree_unflatten(cls, aux_data, children):
        return NoTerminalCost()

jax.tree_util.register_pytree_node_class(NoTerminalCost)

@partial(jax.jit, static_argnums=(5,6))
def jax_plan_cost(plan, balloon, wind_field, atmosphere, terminal_cost_fn, time_delta, stride):
    return jax_plan_cost_no_jit(plan, balloon, wind_field, atmosphere, terminal_cost_fn,  time_delta, stride)

def jax_plan_cost_no_jit(plan, balloon: JaxBalloon, wind_field: JaxWindField, atmosphere: JaxAtmosphere, terminal_cost_fn: TerminalCost, time_delta: 'int, seconds', stride: 'int, seconds'):
    cost = 0.0
    discount_factor = 0.99

    plan = sigmoid(plan)
    def update_step(i, balloon_and_cost: tuple[JaxBalloon, float]):
        balloon, cost = balloon_and_cost
        #jax.debug.print("update_step: i = {i}", i=i)

        wind_vector = wind_field.get_forecast(balloon.state.x/1000, balloon.state.y/1000, balloon.state.pressure, balloon.state.time_elapsed)
        
        
        # action = plan[i]
        action = jax.lax.cond(((balloon.state.battery_charge/balloon.state.battery_capacity) < 0.025),
                     lambda op: jnp.array(0.0, dtype=jnp.float64),
                     lambda op: op[0],
                     operand=(plan[i],))
        
        #jax.debug.print("action[{i}] = {a}", i=i, a=action)

        next_balloon = balloon.simulate_step_continuous_no_jit(wind_vector, atmosphere, action, time_delta, stride)

        #jax.debug.print("state[{i}] x = {x}, y = {y}, pressure = {p}, mols = {m}", i=i, x=next_balloon.state.x, y=next_balloon.state.y, p=next_balloon.state.pressure, m=next_balloon.state.mols_air)

        cost += (discount_factor**i) * jax_balloon_cost(next_balloon)

        return next_balloon, cost
    #jax.debug.print("entering loop")
    final_balloon, cost = jax.lax.fori_loop(0, len(plan), update_step, init_val=(balloon, cost))
    #jax.debug.print("final state x = {x}, y = {y}, pressure = {p}", x=final_balloon.state.x, y=final_balloon.state.y, p=final_balloon.state.pressure)
    terminal_cost = (discount_factor**len(plan)) * (jax_balloon_cost(final_balloon) + terminal_cost_fn(final_balloon, wind_field))
    return cost + terminal_cost

def backtrack(x0, grad, balloon, forecast, atmosphere, terminal_cost_fn, expected_remaining_normalized_charge, time_delta, stride, t, alpha, beta, count):
    """ t is the step size"""
    t=0.01
    iters = 0
    while (iters < count and jax_plan_cost(x0 - t*grad, balloon, forecast, atmosphere, terminal_cost_fn, expected_remaining_normalized_charge, time_delta, stride) > jax_plan_cost(x0, balloon, forecast, atmosphere, terminal_cost_fn, expected_remaining_normalized_charge, time_delta, stride)-alpha*t*jnp.dot(grad, grad)):
        t = beta * t
        iters+=1
    return t

def grad_descent_optimizer(initial_plan, dcost_dplan, balloon, forecast, atmosphere, terminal_cost_fn, expected_remaining_normalized_charge, time_delta, stride, alpha=0.01,max_iters=80, isNormalized=0):
    """Basic gradient descent with just a learning rate and also normalizing the gradient. Doing both the learning rate and normalization seemed to perform worse and take longer. High learning rates had power violations. Slower learning rates performed better than baseline but took more time (almost 4s)."""
    print(f"USING LEARNING RATE {alpha}, MAXITERS {max_iters}, ISNORMALIZED {isNormalized}")
    plan = initial_plan

    for gradient_steps in range(max_iters):
        gradient_plan = dcost_dplan(plan, balloon, forecast, atmosphere, terminal_cost_fn, time_delta, stride)

        if  np.isnan(gradient_plan).any() or abs(jnp.linalg.norm(gradient_plan)) < 1e-7:
            # print('Exiting early, |∂plan| =',abs(jnp.linalg.norm(dplan)))
            break
        # print("A", gradient_steps, abs(jnp.linalg.norm(dplan)))
        #plan -= dplan / jnp.linalg.norm(dplan)
        alpha = backtrack(plan, gradient_plan, balloon, forecast, atmosphere, terminal_cost_fn, expected_remaining_normalized_charge, time_delta, stride, 1, 0.5, 0.8, 10)
        if isNormalized==1:
            plan -= alpha * gradient_plan / jnp.linalg.norm(gradient_plan)
        else:
            plan -= alpha * gradient_plan

    return plan, gradient_steps


def grad_descent_optimizer_with_momentum(
    initial_plan,
    dcost_dplan,
    balloon,
    forecast,
    atmosphere,
    terminal_cost_fn,
    expected_remaining_normalized_charge,
    time_delta,
    stride,
    learning_rate=1,
    momentum=0.99,
    max_steps=100,
    isNormalized=1
):
    """ No power violation problem compared to gradient descent unless the learning rate was too slow and the momentum was high. High momentum seems important. Performance improvement with learning_rate=1, and normalization. Similar performance with lower learning rate and no normalization but slightly longer time. Could try more combos with less iterations"""
    print(f"USING LEARNING RATE {learning_rate}, MOMENTUM {momentum}, MAXITERS {max_steps}, ISNORMALIZED {isNormalized}")
    plan = initial_plan
    velocity = jnp.zeros_like(plan)  # Initialize momentum vector


    for step in range(max_steps):
        gradient_plan = dcost_dplan(plan, balloon, forecast, atmosphere, terminal_cost_fn, expected_remaining_normalized_charge, time_delta, stride)

        if jnp.isnan(gradient_plan).any() or abs(jnp.linalg.norm(gradient_plan)) < 1e-7:
            break

        # Update momentum
        if isNormalized:
            velocity = momentum * velocity + (gradient_plan / jnp.linalg.norm(gradient_plan))
        else:
            velocity = momentum * velocity + (gradient_plan)

        # Update plan
        plan -= learning_rate * velocity

    return plan, step

def sgd(initial_plan, dcost_dplan, balloon: JaxBalloon, forecast, atmosphere: JaxAtmosphere, terminal_cost_fn, time_delta, stride, learning_rate=0.1, momentum=0.99, max_steps=40, isNormalized=1):
    """ SGD with momentum. Has similar performance with lower times (less iterations) compared to adam. High momentum, learning rate, and nesterov being true seems to be important. All the eval files were results with normalization. Without normalizing there's Nan's in the plan"""
    print(f"USING LEARNING RATE {learning_rate}, MOMENTUM {momentum}, MAXITERS {max_steps}, ISNORMALIZED {isNormalized}")
    solver = optax.sgd(learning_rate=learning_rate, momentum=momentum, nesterov=True)
    opt_state = solver.init(initial_plan)
    plan = initial_plan

    def update_step(plan, opt_state):
        gradient_plan = dcost_dplan(plan, balloon, forecast, atmosphere, terminal_cost_fn, time_delta, stride)
        #print(f"gradient plan is {gradient_plan}")
        if isNormalized==1:
            updates, opt_state = solver.update(gradient_plan/jnp.linalg.norm(gradient_plan), opt_state, plan)
        else:
            updates, opt_state = solver.update(gradient_plan, opt_state, plan)

        plan = optax.apply_updates(plan, updates)
        return plan, opt_state

    for steps in range(max_steps):
        prev_plan = plan
        plan, opt_state = update_step(plan, opt_state)
        if jnp.isnan(plan).any() or jnp.isinf(plan).any():
            print("Plan has NaN or Inf, stopping to prevent instability.")
            return prev_plan, steps
    return plan, steps

def sgd_constrained(initial_plan, dcost_dplan, balloon: JaxBalloon, forecast, atmosphere: JaxAtmosphere, terminal_cost_fn, time_delta, stride, learning_rate=0.1, momentum=0.99, max_steps=40, isNormalized=1):
    """ SGD with momentum with constrained parameters. Has similar performance with lower times (less iterations) compared to adam. High momentum, learning rate, and nesterov being true seems to be important. All the eval files were results with normalization. Without normalizing there's Nan's in the plan"""
    print(f"USING LEARNING RATE {learning_rate}, MOMENTUM {momentum}, MAXITERS {max_steps}, ISNORMALIZED {isNormalized}")
    #print(f"initial plan is {initial_plan[:15]}")
    if jnp.isnan(initial_plan).any() or jnp.isinf(initial_plan).any():
        print('----------------INIT PLAN HAS NANS OR INFS---------------------')
    # The initial plan has to be a feasible starting point
    solver = optax.sgd(learning_rate=learning_rate, momentum=momentum, nesterov=True)
    params = {'plan': initial_plan}
    opt_state = solver.init(params)

    def update_step(params, opt_state):
        gradient_plan = dcost_dplan(params['plan'], balloon, forecast, atmosphere, terminal_cost_fn, time_delta, stride)
        grad_params = {'plan': gradient_plan}
        if isNormalized==1:
            grad_params = {'plan': gradient_plan/jnp.linalg.norm(gradient_plan)}
            updates, opt_state = solver.update(grad_params, opt_state, params)
        else:
            updates, opt_state = solver.update(grad_params, opt_state, params)

        params = optax.apply_updates(params, updates)
        params = optax.projections.projection_box(params,lower={'plan':0.0}, upper={'plan':0.9999})
        return params, opt_state

    for steps in range(max_steps):
        prev = params
        params, opt_state = update_step(params, opt_state)
        if jnp.isnan(params['plan']).any() or jnp.isinf(params['plan']).any():
            print("Plan has NaN or Inf, stopping to prevent instability.")
            return prev['plan'],steps
    return params['plan'], steps

def adam_optimizer(initial_plan, dcost_dplan, balloon: JaxBalloon, forecast, atmosphere: JaxAtmosphere, terminal_cost_fn, time_delta, stride, learning_rate=1, max_steps=50, isNormalized=1):
    """ Higher alpha seems better (went up to 0.9 unsure if its okay to go over 1). Less iterations does worse but takes less time (2s compared to 4s). Normalizing helped a little bit for alpha=0.1 only. In general this seems to do better with more aggressive steps?"""
    print(f"USING LEARNING RATE {learning_rate}, MAXITERS {max_steps}, ISNORMALIZED {isNormalized}")
    solver = optax.adam(learning_rate=learning_rate)
    opt_state = solver.init(initial_plan)
    plan = initial_plan

    def update_step(plan, opt_state):
        gradient_plan = dcost_dplan(plan, balloon, forecast, atmosphere, terminal_cost_fn, time_delta, stride)
        if isNormalized == 1:
            updates, opt_state = solver.update(gradient_plan/jnp.linalg.norm(gradient_plan), opt_state, plan)
        else:
            updates, opt_state = solver.update(gradient_plan, opt_state, plan)
        plan = optax.apply_updates(plan, updates)
        return plan, opt_state

    for adam_step in range(max_steps):
        plan, opt_state = update_step(plan, opt_state)
        if jnp.isnan(plan).any() or jnp.isinf(plan).any():
            print("Plan has NaN or Inf, stopping to prevent instability.")
            break
    return plan, adam_step

def adabelief_optimizer(initial_plan, balloon: JaxBalloon, forecast, atmosphere: JaxAtmosphere, terminal_cost_fn, time_delta, stride, learning_rate=1, max_steps=10, isNormalized=1):
    """ Needed to make separate function since optax had more specific PyTree structure requirements for adabelief. Normalizing doesn't seem to add much benefit. Like adam, higher learning rates seem to do better"""
    #print(f"USING LEARNING RATE {learning_rate}, MAXITERS {max_steps}, ISNORMALIZED {isNormalized}")
    initial_plan = {"params": jnp.array(initial_plan)}
    def cost_fn(plan,balloon, forecast, atmosphere, terminal_cost_fn, time_delta, stride):
        return jax_plan_cost(plan["params"], balloon, forecast, atmosphere, terminal_cost_fn, time_delta, stride)
    
    dcost_dplan = jax.grad(cost_fn)
    solver = optax.adabelief(learning_rate=learning_rate)
    opt_state = solver.init(initial_plan)
    plan = initial_plan

    def update_step(plan, opt_state):
        gradient_plan = dcost_dplan(plan, balloon, forecast, atmosphere, terminal_cost_fn, time_delta, stride)
        grad = {"params": gradient_plan["params"]}
        if isNormalized == 1:
            gradient_norm = jnp.linalg.norm(gradient_plan["params"])
            grad = {"params": gradient_plan["params"] / (gradient_norm + 1e-8)}
            
        updates, opt_state = solver.update(grad, opt_state, plan)
        plan = optax.apply_updates(plan, updates)
        return plan, opt_state


#this was an attempt to make the loops faster with jit compatibility. 
    # def update_step(state):
    #     plan, opt_state, step, max_steps = state

    #     gradient_plan = dcost_dplan(plan, balloon, forecast, atmosphere, terminal_cost_fn, time_delta, stride)
    #     gradient_norm = jnp.linalg.norm(gradient_plan["params"])
    #     normalized_grad = {"params": gradient_plan["params"] / (gradient_norm + 1e-8)}
    #     updates, opt_state = solver.update(gradient_plan, opt_state, plan)
    #     plan = optax.apply_updates(plan, updates)
    #     step += 1
    #     return (plan, opt_state, step, max_steps)
    
    # def is_stable(state):
    #     plan, _, step, max_steps = state
    #     finite = jnp.all(jnp.isfinite(plan["params"]))
    #     return jnp.logical_and(step < max_steps, finite)
    # state = (initial_plan, opt_state, 0, max_steps)
    #plan, opt_state, final_step, _ = jax.lax.while_loop(is_stable, update_step, state)

    for ada_step in range(max_steps):
        plan, opt_state = update_step(plan, opt_state)
        if jnp.isnan(plan["params"]).any() or jnp.isinf(plan["params"]).any():
            print("Plan has NaN or Inf, stopping to prevent instability.")
            break
   
    return plan["params"], ada_step



#------------------------- 2ND Order Optimizers ----------------------------------

def lbfgs_optimizer(initial_plan, balloon: JaxBalloon, forecast, atmosphere: JaxAtmosphere, terminal_cost_fn, expected_remaining_normalized_charge,time_delta, stride, max_steps=1):
    """ literally takes too long so i dont even know if it works"""
    #@partial(jax.jit, static_argnums=())
    def cost_fn(plan):
        return jax_plan_cost_no_jit(plan, balloon, forecast, atmosphere, terminal_cost_fn, expected_remaining_normalized_charge, time_delta, stride)
    solver = optax.lbfgs()
    opt_state = solver.init(initial_plan)
    plan = initial_plan
    value_and_grad_fn = optax.value_and_grad_from_state(cost_fn)

    def update_step(plan, opt_state):
        value, grad = value_and_grad_fn(plan, state=opt_state)
        updates, opt_state = solver.update(grad, opt_state, plan, value=value, grad=grad, value_fn=cost_fn)
        plan = optax.apply_updates(plan, updates)
        return plan, opt_state

    for steps in range(max_steps):
        plan, opt_state = update_step(plan, opt_state)
        if jnp.isnan(plan).any() or jnp.isinf(plan).any():
            print("Plan has NaN or Inf, stopping to prevent instability.")
            break
    return plan, steps

def newton_method(initial_plan, dcost_dplan, d2cost_d2plan, balloon: JaxBalloon, forecast, atmosphere: JaxAtmosphere, terminal_cost_fn, expected_remaining_normalized_charge, time_delta, stride, max_steps=30, frequency=10):
    print(f"USING MAXITERS {max_steps}, FREQUENCY {frequency}")
    plan = initial_plan
    #hessian_plan = hess_fn(plan, balloon, forecast, atmosphere, terminal_cost_fn, time_delta, stride)

    for step in range(max_steps):
        gradient_plan = dcost_dplan(plan, balloon, forecast, atmosphere, terminal_cost_fn, expected_remaining_normalized_charge, time_delta, stride)
        if step % frequency == 0:
            hessian_plan = d2cost_d2plan(plan, balloon, forecast, atmosphere, terminal_cost_fn, expected_remaining_normalized_charge, time_delta, stride)
        
            
        if jnp.isnan(gradient_plan).any() or jnp.isinf(gradient_plan).any() or jnp.isinf(hessian_plan).any() or abs(jnp.linalg.norm(gradient_plan)) < 1e-7:
            print("Converged after", step+1, "iterations.")
            break

        # Update plan
        #regularizing
        epsilon = 1e-3
        hessian_reg = hessian_plan + epsilon * jnp.eye(hessian_plan.shape[0])

        delta = jnp.linalg.solve(hessian_reg, gradient_plan)

        if jnp.linalg.norm(delta) > 1e5:
            print("Skipping update: delta too large")
            break
        if jnp.isnan(delta).any() or jnp.isinf(delta).any():
            print("Delta contains NaNs or infs. Gradient norm:", jnp.linalg.norm(gradient_plan))
            break
        plan -= delta

    
    return plan, step


#@partial(jax.jit, static_argnames=['optimizer'])
# jit has some issues with getting the cost
def run_optimizer(optimizer:str, initial_plan, dcost_dplan, d2cost_d2plan, balloon: JaxBalloon, forecast, atmosphere: JaxAtmosphere, terminal_cost_fn, time_delta, stride, hyperparams=[]):
    """ Requires that evaluation passes in the correct number and order of hyperparams for the optimizer it chooses. No checking is enforced here. """
    start_cost = jax_plan_cost(initial_plan, balloon, forecast, atmosphere, terminal_cost_fn, time_delta, stride)
    plan = initial_plan
    if (optimizer == 'adabelief'):
        plan,step= adabelief_optimizer(initial_plan, balloon, forecast, atmosphere, terminal_cost_fn, time_delta, stride)
    elif (optimizer == 'sgd'):
        plan,step= sgd(initial_plan, dcost_dplan, balloon, forecast, atmosphere, terminal_cost_fn, time_delta, stride)
    elif (optimizer=='grad'):
        print(hyperparams)
        plan,step= grad_descent_optimizer(initial_plan,dcost_dplan, balloon, forecast, atmosphere, terminal_cost_fn, time_delta, stride)
    elif (optimizer=='momentum'):
        plan,step= grad_descent_optimizer_with_momentum(initial_plan, dcost_dplan, balloon, forecast, atmosphere, terminal_cost_fn, time_delta, stride)
    elif (optimizer=='lbfgs'):
        plan,step= lbfgs_optimizer(initial_plan, balloon, forecast, atmosphere, terminal_cost_fn, time_delta, stride)
    elif (optimizer=='newton'):
        plan,step= newton_method(initial_plan, dcost_dplan, d2cost_d2plan ,balloon, forecast, atmosphere, terminal_cost_fn, time_delta, stride)
    else:
        plan,step= adam_optimizer(initial_plan, dcost_dplan, balloon, forecast, atmosphere, terminal_cost_fn, time_delta, stride)
    
    after_cost = jax_plan_cost(plan, balloon, forecast, atmosphere, terminal_cost_fn, time_delta, stride)
    #print(f"{optimizer} optimizer, {step}, ∆cost = {after_cost} - {start_cost} = {after_cost - start_cost}")
    #print(plan[:15])
    #print(f'Took {step + 1} iterations')
    return plan, step+1


np.random.seed(seed=42)
def get_initial_plans(balloon: JaxBalloon, num_plans, forecast: JaxWindField, atmosphere: JaxAtmosphere, plan_steps, time_delta, stride):
    # flight_record = [(atmosphere.at_pressure(balloon.state.pressure).height.km, 0)]
    flight_record = {atmosphere.at_pressure(balloon.state.pressure).height.km.item(): 0}

    time_to_top = 0
    max_km_to_explore = 19.1

    up_balloon = balloon
    while time_to_top < plan_steps and atmosphere.at_pressure(up_balloon.state.pressure).height.km < max_km_to_explore:
        wind_vector = forecast.get_forecast(up_balloon.state.x/1000, up_balloon.state.y/1000, up_balloon.state.pressure, up_balloon.state.time_elapsed)
        up_balloon = up_balloon.simulate_step_continuous(wind_vector, atmosphere, 0.99, time_delta, stride)
        time_to_top += 1

        flight_record[atmosphere.at_pressure(up_balloon.state.pressure).height.km.item()] = time_to_top

    time_to_bottom = 0
    min_km_to_explore = 15.4

    down_balloon = balloon
    while time_to_bottom < plan_steps and atmosphere.at_pressure(down_balloon.state.pressure).height.km > min_km_to_explore:
        wind_vector = forecast.get_forecast(down_balloon.state.x/1000, down_balloon.state.y/1000, down_balloon.state.pressure, down_balloon.state.time_elapsed)
        down_balloon = down_balloon.simulate_step_continuous(wind_vector, atmosphere, -0.99, time_delta, stride)
        time_to_bottom += 1

        flight_record[atmosphere.at_pressure(down_balloon.state.pressure).height.km.item()] = time_to_bottom
    
    # sorted (should be)
    # flight_record = flight_record_down[::-1] + flight_record_up

    # Sort the dictionary by keys (altitudes) and split them into two separate lists
    sorted_flight_record = sorted(flight_record.items())

    flight_record_altitudes = [altitude for altitude, _ in sorted_flight_record]
    flight_record_steps = [steps for _, steps in sorted_flight_record]
    
    interpolator = scipy.interpolate.RegularGridInterpolator((flight_record_altitudes, ), flight_record_steps, bounds_error=False, fill_value=None)

    plans = []

    for i in range(num_plans):
        random_height = np.random.uniform(15.4, 19.1)
        going_up = random_height >= atmosphere.at_pressure(balloon.state.pressure).height.km
        steps = int(round(interpolator(np.array([random_height]))[0]))
        # print(steps)

        plan = np.zeros((plan_steps, ))
        plan[:steps] = +0.99 if going_up else -0.99 
        # print(random_height, steps)
        try:
            if steps < plan_steps:
                plan[steps:] += np.random.uniform(-0.3, 0.3, plan_steps - steps)
        except:
            print(atmosphere.at_pressure(balloon.state.pressure).height.km.item(), random_height, steps, plan_steps)

        plans.append(plan)
    
    return inverse_sigmoid(np.array(plans))


@partial(jax.jit, static_argnums=(5,6))
@partial(jax.grad, argnums=0)
def get_dplan(plan, balloon: JaxBalloon, wind_field: JaxWindField, atmosphere: JaxAtmosphere, terminal_cost_fn: TerminalCost, time_delta, stride):
     # jax.debug.print("{balloon}, {wind_field}, {atmosphere}, {terminal_cost_fn}, {time_delta}, {stride}", balloon=balloon, wind_field=wind_field, atmosphere=atmosphere, terminal_cost_fn=terminal_cost_fn, time_delta=time_delta, stride=stride)
    return jax_plan_cost_no_jit(plan, balloon, wind_field, atmosphere, terminal_cost_fn, time_delta, stride)

@partial(jax.jit, static_argnums=(5,6))
@partial(jax.hessian, argnums=0)
def get_d2plan(plan, balloon: JaxBalloon, wind_field: JaxWindField, atmosphere: JaxAtmosphere, terminal_cost_fn: TerminalCost, time_delta, stride):
    return jax_plan_cost_no_jit(plan, balloon, wind_field, atmosphere, terminal_cost_fn, time_delta, stride)

class MPC4Agent(agent.Agent):
        
    def __init__(self, num_actions: int, observation_shape): # Sequence[int]
        super(MPC4Agent, self).__init__(num_actions, observation_shape)
        self.forecast = None # WindField
        self.ble_atmosphere = None 
        self.atmosphere = None # Atmosphere

        # self._get_dplan = jax.jit(jax.grad(jax_plan_cost, argnums=0), static_argnames=("time_delta", "stride"))

        self.plan_time = 2*24*60*60 # 2 days in seconds
        self.time_delta = 3*60 # 3min
        self.stride = 10

        # self.plan_steps = 960 + 23 
        self.plan_steps = 160 # (self.plan_time // self.time_delta) // 3
        self.horizon = 47 #og was 23
        # self.N = self.plan_steps

        self.plan = None # jnp.full((self.plan_steps, ), fill_value=1.0/3.0)
        self.i = 0

        self.key = jax.random.key(seed=0)

        self.avg_opt_time=0
        self.avg_iters =0
        self.optimizer="sgd" #default optimizer for now, should be passed in
        self.hyperparams = [0,0,0,0] #hyperparams that should be passed in
        self.expected_remaining_normalized_charge = jnp.astype(1.0, jnp.float64)
        self.isNight = False

        self.balloon = None
        self.time = None
        self.steps_within_radius = 0


        using_Q_function = False

        if using_Q_function:
            self.num_wind_levels = 181
            params = jax_perciatelli.get_distilled_perciatelli(self.num_wind_levels)[0]
            self.terminal_cost_fn = QTerminalCost(self.num_wind_levels, params)
        else:
            self.terminal_cost_fn = NoTerminalCost()
        
        self.discretize_action = False
        self.discretization_cutoff = 0.25

    def _get_current_action(self):
        action = self.plan[self.i].item() if self.plan is not None else 0.0
        if not self.discretize_action:
            # print('using continuous action:', action)
            return action

        # print('discretizing action with cutoff:', self.discretization_cutoff)
        if action > self.discretization_cutoff:
            return AltitudeControlCommand.UP
        elif action < -self.discretization_cutoff:
            return AltitudeControlCommand.DOWN
        else:
            return AltitudeControlCommand.STAY
        
        # TODO: this is basic discretization,

        


    def check_action(self, action):
        """ Does the night power checks from power_safety.py. """
        night_power:units.Power = units.Power(watts=self.balloon.state.nighttime_power_load)
        center_latlng = s2.LatLng(
            float(self.balloon.state.center_latlng.lat),
            float(self.balloon.state.center_latlng.lng)) 
        x = units.Distance(m=self.balloon.state.x)
        y = units.Distance(m=self.balloon.state.y)
        latlng = spherical_geometry.calculate_latlng_from_offset(
        center_latlng, x,y)

        if (latlng.lat().degrees < 60.0):
            timestamp = float(self.balloon.state.date_time) 
            date_time = dt.datetime.fromtimestamp(timestamp,dt.timezone.utc)
            sunrise, sunset = solar.get_next_sunrise_sunset(
            latlng, date_time)
            time_hysteresis = dt.timedelta(minutes=30)
            sunrise_with_hysteresis = sunrise + time_hysteresis
            time_to_sunrise = sunrise_with_hysteresis - date_time
            floating_charge = night_power * time_to_sunrise
            jax_floating_charge = jnp.astype(floating_charge.watt_hours, jnp.float64)

            self.expected_remaining_normalized_charge= (self.balloon.state.battery_charge - jax_floating_charge) / self.balloon.state.battery_capacity

            #print(f"soc is: {self.balloon.state.battery_charge/self.balloon.state.battery_capacity}")
            #print(f"CALCULATED expected charge: { self.expected_remaining_normalized_charge}, isNight {sunset >= sunrise_with_hysteresis}")
            #theres some discrepancy btwn calculated and what balloon has i think that would fix the occuring violations. This is why we have a conservative limit of 0.09 instead of 0.025
            # Check that it is night
            self.isNight = sunset >= sunrise_with_hysteresis
            if (sunset >= sunrise_with_hysteresis and 
                (self.balloon.state.battery_charge/self.balloon.state.battery_capacity < 0.025 
            or self.expected_remaining_normalized_charge < 0.09)):
                print('forcing SIGMOID')
                #print(f"curr plan {self.plan[:10]}")
                clipped_plan = np.clip(sigmoid(self.plan), 0, 1)
                # need to make a feasible plan that satisfies constraints
                start_cost = jax_plan_cost(clipped_plan, self.balloon, 
                    self.forecast, 
                    self.atmosphere,
                    self.terminal_cost_fn,
                    self.time_delta, 
                    self.stride)
                before = time.time()
    
                self.plan, iters = sgd_constrained(
                    clipped_plan, 
                    get_dplan,
                    self.balloon, 
                    self.forecast, 
                    self.atmosphere,
                    self.terminal_cost_fn,
                    self.time_delta, 
                    self.stride)
                after = time.time()
                after_cost = jax_plan_cost(self.plan, self.balloon, 
                    self.forecast, 
                    self.atmosphere,
                    self.terminal_cost_fn,
                    self.time_delta, 
                    self.stride)
                
                
                #print(f"CONSTRAINED: {step}, ∆cost = {after_cost} - {start_cost} = {after_cost - start_cost}")
                self.avg_opt_time += after-before
                self.avg_iters += iters
                action = self.plan[self.i]
                #print(f"constrained plan is {self.plan[:10]}, action is {action}")
                return action.item()
                #return 0.01 #cant do 0 cause discrete commands are 0 (down) 1 (stay) 2 (up) so this forces continous step which is [-1, 1]
        return action.item()

    """
    calculates the current position of a moving object by using a previously determined position, or fix, and incorporating estimates of speed, heading, and elapsed time.
    an observation is a state. it has balloon_obersvation and wind information. we use ob_t and MPC predicts a_t which then gives us ob_t+1
    """
    def _deadreckon(self):
        # wind_vector = self.ble_forecast.get_forecast(
        #     units.Distance(meters=self.balloon.state.x),
        #     units.Distance(meters=self.balloon.state.y), 
        #     self.balloon.state.pressure,
        #     dt.datetime())
        
        # wind_vector = wind_vector.u.meters_per_second, wind_vector.v.meters_per_second
        
        wind_vector = self.forecast.get_forecast(
            self.balloon.state.x/1000, 
            self.balloon.state.y/1000, 
            self.balloon.state.pressure, 
            self.balloon.state.time_elapsed)
    
        # print(self.balloon.state.time_elapsed/3600.0)

        # print(self.balloon.state.time_elapsed)
        self.balloon = self.balloon.simulate_step_continuous(
            wind_vector, 
            self.atmosphere, 
            self.plan[self.i], 
            self.time_delta, 
            self.stride)
        
        if (self.balloon.state.x/1000)**2 + (self.balloon.state.y/1000)**2 <= (50.0)**2:
            self.steps_within_radius += 1

    def begin_episode(self, observation: np.ndarray) -> int:
        # TODO: actually convert observation into an ndarray (it is a JaxBalloonState, see features.py)
        # balloon = JaxBalloon(jax_balloon_state_from_observation(observation))

        observation: JaxBalloonState = observation
        # if self.balloon is not None:
        #     observation.x = self.balloon.state.x
        #     observation.y = self.balloon.state.y
        self.balloon = JaxBalloon(observation)


        # TODO: is it necessary to pass in forecast when just trying to get to a height?
        
        initialization_type = 'best_altitude'
        #print('USING ' + initialization_type + ' INITIALIZATION')

        if initialization_type == 'opd':
            start = opd.ExplorerState(
                self.balloon.state.x,
                self.balloon.state.y,
                self.balloon.state.pressure,
                self.balloon.state.time_elapsed)

            search_delta_time = 60*60
            best_node, best_node_early = opd.run_opd_search(start, self.forecast, [0, 1, 2], opd.ExplorerOptions(budget=25_000, planning_horizon=240, delta_time=search_delta_time))
            initial_plan =  opd.get_plan_from_opd_node(best_node, search_delta_time=search_delta_time, plan_delta_time=self.time_delta)

        elif initialization_type == 'best_altitude':
            if self.plan==None:
                print(f"First")
                self.avg_opt_time=0
                self.avg_iters =0

            initial_plans = get_initial_plans(self.balloon, 100, self.forecast, self.atmosphere, self.plan_steps, self.time_delta, self.stride)
           
            batched_cost = []
            for i in range(len(initial_plans)):
                # tmp = jax.make_jaxpr(jax_plan_cost, static_argnums=(5, 6))(initial_plans[i], self.balloon, self.forecast, self.atmosphere, self.terminal_cost_fn, self.time_delta, self.stride)
                # print(tmp)

                batched_cost.append(jax_plan_cost(initial_plans[i], self.balloon, self.forecast, self.atmosphere, self.terminal_cost_fn, self.time_delta, self.stride))
            min_index_so_far = np.argmin(batched_cost)
            min_value_so_far = batched_cost[min_index_so_far]

            initial_plan = initial_plans[min_index_so_far]
            isUsingPrevPlan = False
            if self.plan is not None and jax_plan_cost(self.plan, self.balloon, self.forecast, self.atmosphere, self.terminal_cost_fn, self.time_delta, self.stride) < min_value_so_far:
                #print('Using the previous optimized plan as initial plan')
                initial_plan = self.plan
                isUsingPrevPlan = True

            coast = inverse_sigmoid(np.random.uniform(-0.2, 0.2, size=(self.plan_steps, )))
            if jax_plan_cost(coast, self.balloon, self.forecast, self.atmosphere, self.terminal_cost_fn, self.time_delta, self.stride) < min_value_so_far:
                #print('Using the nothing plan as initial plan')
                initial_plan = coast
                

        elif initialization_type == 'random':
            initial_plan = np.random.uniform(-1.0, 1.0, size=(self.plan_steps, ))
        elif initialization_type == 'previous':
            if self.plan==None:
                print(f"First")

                initial_plans = get_initial_plans(self.balloon, 100, self.forecast, self.atmosphere, self.plan_steps, self.time_delta, self.stride)
                
                batched_cost = []
                for i in range(len(initial_plans)):
                    # tmp = jax.make_jaxpr(jax_plan_cost, static_argnums=(5, 6))(initial_plans[i], self.balloon, self.forecast, self.atmosphere, self.terminal_cost_fn, self.time_delta, self.stride)
                    # print(tmp)

                    batched_cost.append(jax_plan_cost(initial_plans[i], self.balloon, self.forecast, self.atmosphere, self.terminal_cost_fn, self.time_delta, self.stride))
                
                min_index_so_far = np.argmin(batched_cost)
                min_value_so_far = batched_cost[min_index_so_far]

                initial_plan = initial_plans[min_index_so_far]
                coast = inverse_sigmoid(np.random.uniform(-0.2, 0.2, size=(self.plan_steps, )))
                if jax_plan_cost(coast, self.balloon, self.forecast, self.atmosphere, self.terminal_cost_fn, self.time_delta, self.stride) < min_value_so_far:
                    #print('Using the nothing plan as initial plan')
                    initial_plan = coast
            else:
                initial_plan = self.plan
                isUsingPrevPlan = True               
        else:
            initial_plan = np.zeros((self.plan_steps, ))

        optimizing_on = True
        if optimizing_on:
            b4 = time.time()

            #Newton specifcally has to be run in combination with some fast first-order method
            if self.optimizer == "newton":
                if isUsingPrevPlan:
                    self.plan, iters= run_optimizer(
                    "newton",
                    initial_plan, 
                    get_dplan,
                    get_d2plan,
                    self.balloon, 
                    self.forecast, 
                    self.atmosphere,
                    self.terminal_cost_fn,
                    self.time_delta, 
                    self.stride,
                    self.hyperparams)
                else: 
                    self.plan, iters= run_optimizer(
                    "sgd",
                    initial_plan, 
                    get_dplan,
                    get_d2plan,
                    self.balloon, 
                    self.forecast, 
                    self.atmosphere,
                    self.terminal_cost_fn,
                    self.time_delta, 
                    self.stride,
                    self.hyperparams)
            else:
                self.plan, iters= run_optimizer(
                    self.optimizer,
                    initial_plan, 
                    get_dplan,
                    get_d2plan,
                    self.balloon, 
                    self.forecast, 
                    self.atmosphere,
                    self.terminal_cost_fn,
                    self.time_delta, 
                    self.stride,
                    self.hyperparams)
            
            
            #print(time.time() - b4, 's to get optimized plan')
            self.plan = sigmoid(self.plan)
            after = time.time()
            #print(after - b4, 's to get optimized plan')
            self.avg_opt_time += after-b4
            self.avg_iters += iters
        else:
            self.plan = sigmoid(initial_plan)

        self.i = 0

        b4 = time.time()
        self._deadreckon()
        # print(time.time() - b4, 's to deadreckon ballooon')

<<<<<<< HEAD
        action = self.plan[self.i]
        #return self.check_action(action)
        # print('action', action)
        return action.item()
=======
        return self._get_current_action()
>>>>>>> 0c3aa7a2

    def step(self, reward: float, observation: np.ndarray) -> int:
        REPLANNING = True
        observation: JaxBalloonState = observation
        self.i+=1
        # self._deadreckon()
        # print(observation.battery_charge/observation.battery_capacity)
        if not REPLANNING:
            self._deadreckon()
<<<<<<< HEAD
            action = self.plan[self.i]
            return self.check_action(action)
            #return action.item()
=======
            return self._get_current_action()
>>>>>>> 0c3aa7a2
        else:
            
            N = min(len(self.plan), self.horizon)
            if self.i>0 and self.i%N==0:
                # self.plan_steps -= N
                self.key, rng = jax.random.split(self.key, 2)
                # self.plan = self.plan[N:]
                self.plan = inverse_sigmoid(jnp.hstack((self.plan[N:], jax.random.uniform(rng, (N, ), minval=-0.3, maxval=0.3))))
                #print(self.plan.shape)
                return self.begin_episode(observation)
            else:
                # print('not replanning')
                self._deadreckon()
<<<<<<< HEAD
                action = self.plan[self.i]
                return self.check_action(action)
                # print('action', action)
                #return action.item()
=======
                return self._get_current_action()
>>>>>>> 0c3aa7a2
            
    def write_diagnostics_start(self, observation, diagnostics):
        if 'mpc4_agent' not in diagnostics:
            diagnostics['mpc4_agent'] = {'x': [], 'y': [], 'z':[], 'wind':[], 'plan':[]}

        observation: JaxBalloonState = observation
        balloon = JaxBalloon(observation)
        
        height = self.atmosphere.at_pressure(balloon.state.pressure).height.km.item()

        diagnostics['mpc4_agent']['x'].append(balloon.state.x.item()/1000)
        diagnostics['mpc4_agent']['y'].append(balloon.state.y.item()/1000)
        diagnostics['mpc4_agent']['z'].append(height)
        # diagnostics['mpc4_agent']['plan'].append(0.0)

        wind_vector = self.forecast.get_forecast(
            balloon.state.x.item()/1000, 
            balloon.state.y.item()/1000, 
            balloon.state.pressure.item(), 
            balloon.state.time_elapsed)
        diagnostics['mpc4_agent']['wind'].append([wind_vector[0].item(), wind_vector[1].item()])

    
    def write_diagnostics(self, diagnostics):
        if 'mpc4_agent' not in diagnostics:
            diagnostics['mpc4_agent'] = {'x': [], 'y': [], 'z':[], 'wind':[], 'plan':[]}
        
        height = self.atmosphere.at_pressure(self.balloon.state.pressure).height.km.item()

        diagnostics['mpc4_agent']['x'].append(self.balloon.state.x.item()/1000)
        diagnostics['mpc4_agent']['y'].append(self.balloon.state.y.item()/1000)
        diagnostics['mpc4_agent']['z'].append(height)
        diagnostics['mpc4_agent']['plan'].append(self.plan[self.i].item())

        wind_vector = self.forecast.get_forecast(
            self.balloon.state.x/1000, 
            self.balloon.state.y/1000, 
            self.balloon.state.pressure, 
            self.balloon.state.time_elapsed)
        diagnostics['mpc4_agent']['wind'].append([wind_vector[0].item(), wind_vector[1].item()])


    def write_diagnostics_end(self, diagnostics):
        if 'mpc4_agent' not in diagnostics:
            diagnostics['mpc4_agent'] = {'x': [], 'y': [], 'z':[], 'wind':[], 'plan':[]}
        
        X = diagnostics['mpc4_agent']['x']
        if len(X) != 0:
            diagnostics['mpc4_agent']['twr'] = self.steps_within_radius/len(X)
        else:
            diagnostics['mpc4_agent']['twr'] = 0 
 
    def end_episode(self, reward: float, terminal: bool = True) -> None:
        self.i = 0
        self.steps_within_radius = 0
        self.balloon = None
        self.plan = None
        self.avg_opt_time = 0
        self.avg_iters = 0
        # self.plan_steps = 960 + 23

    def update_forecast(self, forecast: agent.WindField): 
        self.ble_forecast = forecast
        self.forecast = forecast.to_jax_wind_field()

    def update_atmosphere(self, atmosphere: agent.standard_atmosphere.Atmosphere): 
        self.ble_atmosphere = atmosphere
        self.atmosphere = atmosphere.to_jax_atmosphere() 


class MPC4FollowerAgent(agent.Agent):
        
    def __init__(self, num_actions: int, observation_shape): # Sequence[int]
        super(MPC4FollowerAgent, self).__init__(num_actions, observation_shape)
        self.i = 0

        datapath = "diagnostics/MPC4Agent-1740952765564.json"
        agent_name = 'mpc4_agent'
        diagnostics = json.load(open(datapath, 'r'))

        self.plan = diagnostics["0"]['rollout'][agent_name]['plan']

    def begin_episode(self, observation: np.ndarray) -> int:
        action = self.plan[self.i]
        self.i += 1
        return action

    def step(self, reward: float, observation: np.ndarray) -> int:
        return self.begin_episode(observation)

    def end_episode(self, reward: float, terminal: bool = True) -> None:
        self.i = 0<|MERGE_RESOLUTION|>--- conflicted
+++ resolved
@@ -26,18 +26,12 @@
     return 2 / (1 + jnp.exp(-x)) - 1
 
 def jax_balloon_cost(balloon: JaxBalloon):
-<<<<<<< HEAD
-    # d = jnp.sqrt((balloon.state.x/1000)**2 + (balloon.state.y/1000)**2)
-    # return jnp.exp((d-100)/20)
-
-=======
     # COST FUNCTION SIMILAR TO THAT PRESENT IN 	arXiv:2403.10784, but provided similar 
     # performance. We cannot take advantage of the dropoff term because we have a continuous 
     # cost.
     # d = jnp.sqrt((balloon.state.x/1000)**2 + (balloon.state.y/1000)**2)
     # return jnp.exp((d-100)/20)
     
->>>>>>> 0c3aa7a2
     r_2 = (balloon.state.x/1000)**2 + (balloon.state.y/1000)**2
     
     soc = balloon.state.battery_charge / balloon.state.battery_capacity
@@ -857,14 +851,10 @@
         self._deadreckon()
         # print(time.time() - b4, 's to deadreckon ballooon')
 
-<<<<<<< HEAD
         action = self.plan[self.i]
-        #return self.check_action(action)
+        return self.check_action(action)
         # print('action', action)
-        return action.item()
-=======
-        return self._get_current_action()
->>>>>>> 0c3aa7a2
+        #return action.item()
 
     def step(self, reward: float, observation: np.ndarray) -> int:
         REPLANNING = True
@@ -874,13 +864,9 @@
         # print(observation.battery_charge/observation.battery_capacity)
         if not REPLANNING:
             self._deadreckon()
-<<<<<<< HEAD
             action = self.plan[self.i]
             return self.check_action(action)
             #return action.item()
-=======
-            return self._get_current_action()
->>>>>>> 0c3aa7a2
         else:
             
             N = min(len(self.plan), self.horizon)
@@ -894,14 +880,10 @@
             else:
                 # print('not replanning')
                 self._deadreckon()
-<<<<<<< HEAD
                 action = self.plan[self.i]
                 return self.check_action(action)
                 # print('action', action)
                 #return action.item()
-=======
-                return self._get_current_action()
->>>>>>> 0c3aa7a2
             
     def write_diagnostics_start(self, observation, diagnostics):
         if 'mpc4_agent' not in diagnostics:
