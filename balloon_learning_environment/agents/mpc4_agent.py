--- conflicted
+++ resolved
@@ -124,13 +124,8 @@
         self.forecast = None # WindField
         self.atmosphere = None # Atmosphere
 
-<<<<<<< HEAD
         self.get_dplan = jax.jit(jax.grad(jax_plan_cost, argnums=0), static_argnums=(-2, -1))
-=======
-        # self.get_dplan = jax.jit(jax.grad(jax_plan_cost, argnums=0), static_argnums=(-2, -1))
->>>>>>> d1be6775
-
-        self.get_dplan = jax.grad(jax_plan_cost, argnums=0)
+
 
         self.plan_time = 2*24*60*60
         self.time_delta = 3*60
