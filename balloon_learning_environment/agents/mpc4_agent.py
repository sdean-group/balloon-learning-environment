--- conflicted
+++ resolved
@@ -134,11 +134,6 @@
 
         self.get_dplan = jax.jit(jax.grad(jax_plan_cost, argnums=0), static_argnums=(-2, -1))
 
-<<<<<<< HEAD
-        # self.get_dplan = jax.grad(jax_plan_cost, argnums=0)
-=======
->>>>>>> 7854f6e4
-
         self.plan_time = 2*24*60*60
         self.time_delta = 3*60
         self.stride = 10
@@ -197,47 +192,37 @@
         #    initial_plan = self.plan
 
         # TODO: is it necessary to pass in forecast when just trying to get to a height?
-
-<<<<<<< HEAD
-        if False:
-            b4 = time.time()
-            initial_plans =get_initial_plans(self.balloon, 50, self.forecast, self.atmosphere, self.plan_steps, self.time_delta, self.stride)
-            print(time.time() - b4, 's to get initial plans')
-
-            b4 = time.time()
+        
+        initialization_type = 'random'
+
+        if initialization_type == 'opd':
+            start = opd.ExplorerState(
+                self.balloon.state.x,
+                self.balloon.state.y,
+                self.balloon.state.pressure,
+                self.balloon.state.time_elapsed)
+
+            search_delta_time = 60*60
+            best_node, best_node_early = opd.run_opd_search(start, self.forecast, [0, 1, 2], opd.ExplorerOptions(budget=25_000, planning_horizon=240, delta_time=search_delta_time))
+            initial_plan =  opd.get_plan_from_opd_node(best_node, search_delta_time=search_delta_time, plan_delta_time=self.time_delta)
+
+        elif initialization_type == 'best_altitude':
+            initial_plans = get_initial_plans(self.balloon, 500, self.forecast, self.atmosphere, self.plan_steps, self.time_delta, self.stride)
             batched_cost = []
             for i in range(len(initial_plans)):
                 batched_cost.append(jax_plan_cost(jnp.array(initial_plans[i]), self.balloon, self.forecast, self.atmosphere, self.time_delta, self.stride))
-=======
-        initialization_type = 'random'
-
-        if initialization_type == 'opd':
-            start = opd.ExplorerState(
-                balloon.state.x,
-                balloon.state.y,
-                balloon.state.pressure,
-                balloon.state.time_elapsed)
-
-            search_delta_time = 60*60
-            best_node, best_node_early = opd.run_opd_search(start, self.forecast, [0, 1, 2], opd.ExplorerOptions(budget=25_000, planning_horizon=240, delta_time=search_delta_time))
-            initial_plan =  opd.get_plan_from_opd_node(best_node, search_delta_time=search_delta_time, plan_delta_time=self.time_delta)
-
-        elif initialization_type == 'random':
-            initial_plans = get_initial_plans(balloon, 500, self.forecast, self.atmosphere, self.plan_steps, self.time_delta, self.stride)
-            batched_cost = []
-            for i in range(len(initial_plans)):
-                batched_cost.append(jax_plan_cost(jnp.array(initial_plans[i]), balloon, self.forecast, self.atmosphere, self.time_delta, self.stride))
             initial_plan = initial_plans[np.argmin(batched_cost)]
->>>>>>> 7854f6e4
 
             # print(np.min(batched_cost))
             initial_plan = initial_plans[np.argmin(batched_cost)]
             print(time.time() - b4, 's to get minimum cost plan')
+        elif initialization_type == 'random':
+            initial_plan = np.random.uniform(-1.0, 1.0, size=(self.plan_steps, ))
         else:
-            # initial_plan = np.random.uniform(-1.0, 1.0, size=(self.plan_steps, ))
-            self.plan = np.zeros((self.plan_steps, )) # 0.0 * initial_plan
-        
-        if False:
+            initial_plan = np.zeros((self.plan_steps, ))
+
+        optimizing_on = True
+        if optimizing_on:
             b4 = time.time()
             self.plan = grad_descent_optimizer(
                 initial_plan, 
@@ -257,7 +242,6 @@
         self._deadreckon()
         # print(time.time() - b4, 's to deadreckon ballooon')
 
-
         action = self.plan[self.i]
         # print('action', action)
         return action.item()
@@ -272,11 +256,7 @@
             action = self.plan[self.i]
             return action.item()
         else:
-<<<<<<< HEAD
-            N = 1
-=======
             N = min(len(self.plan), 23)
->>>>>>> 7854f6e4
             if self.i>0 and self.i%N==0:
                 # self.plan = jnp.vstack((self.plan[N:], jax.random.uniform(self.key, (N, ))))
                 return self.begin_episode(observation)
